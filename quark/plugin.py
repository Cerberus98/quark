# Copyright 2013 Openstack LLC.
# All Rights Reserved.
#
#    Licensed under the Apache License, Version 2.0 (the "License"); you may
#    not use this file except in compliance with the License. You may obtain
#    a copy of the License at
#
#         http://www.apache.org/licenses/LICENSE-2.0
#
#    Unless required by applicable law or agreed to in writing, software
#    distributed under the License is distributed on an "AS IS" BASIS, WITHOUT
#    WARRANTIES OR CONDITIONS OF ANY KIND, either express or implied. See the
#    License for the specific language governing permissions and limitations
#    under the License.

"""
v2 Quantum Plug-in API Quark Implementation
"""

import netaddr

from sqlalchemy import func as sql_func

from quantum.api.v2 import attributes as q_attr
from quantum import quantum_plugin_base_v2
from quantum.common import exceptions
from quantum.db import api as db_api
from quantum.openstack.common import cfg
from quantum.openstack.common import importutils
from quantum.openstack.common import log as logging
from quantum.openstack.common import uuidutils

from quark.db import models

LOG = logging.getLogger("quantum")
CONF = cfg.CONF

quark_opts = [
    cfg.StrOpt('nvp_driver', default='quark.nvplib',
               help=_('The client to use to talk to NVP')),
    cfg.StrOpt('ipam_driver', default='quark.ipam.QuarkIpam',
               help=_('IPAM Implementation to use')),
    cfg.BoolOpt('ipam_reuse_ip_instantly', default=False,
               help=_("Reuse IPs immediately after deallocation.")),
    cfg.StrOpt('nvp_driver_cfg', default='/etc/quantum/quark.ini',
               help=_("Path to the config for the NVP driver"))
]

CONF.register_opts(quark_opts, "QUARK")

#NOTE(mdietz): hacking this for now because disallowing subnets on a network
#              create is absurd. Might be useful to implement the ability
#              upstream to add a "mask" on the attributes to override


q_attr.RESOURCE_ATTRIBUTE_MAP["networks"]["subnets"]["allow_post"] = True


class Plugin(quantum_plugin_base_v2.QuantumPluginBaseV2):
    def __init__(self):
        db_api.configure_db()
        self.nvp_driver = (importutils.import_module(CONF.QUARK.nvp_driver))
        self.nvp_driver.load_config(CONF.QUARK.nvp_driver_cfg)
        self.ipam_driver = (importutils.import_class(CONF.QUARK.ipam_driver))()
<<<<<<< HEAD
        self.ipam_reuse_ip_instantly = CONF.QUARK.ipam_reuse_ip_instantly
=======
        self.reuse_ip = CONF.QUARK.ipam_reuse_ip_instantly
>>>>>>> e9f6de94

    def _make_network_dict(self, network, fields=None):
        res = {'id': network.get('id'),
               'name': network.get('name'),
               'tenant_id': network.get('tenant_id'),
               'admin_state_up': network.get('admin_state_up'),
               'status': network.get('status'),
               'shared': network.get('shared'),
               #TODO(mdietz): this is the expected return. Then the client
               #              foolishly turns around and asks for the entire
               #              subnet list anyway! Plz2fix
               'subnets': [s["id"] for s in network.get("subnets", [])]}
               #'subnets': [self._make_subnet_dict(subnet)
               #            for subnet in network.get('subnets', [])]}
        return res

    def _make_subnet_dict(self, subnet, fields=None):
        subnet['allocation_pools'] = subnet.get('allocation_pools') or {}
        subnet['dns_nameservers'] = subnet.get('dns_nameservers') or {}

        res = {'id': subnet.get('id'),
               'name': subnet.get('name'),
               'tenant_id': subnet.get('tenant_id'),
               'network_id': subnet.get('network_id'),
               'ip_version': subnet.get('ip_version'),
               'cidr': subnet.get('cidr'),
               'enable_dhcp': subnet.get('enable_dhcp'),}
               #'dns_nameservers': [dns.get('address')
               #                    for dns in subnet.get('dns_nameservers')],
               #'gateway_ip': subnet.get('gateway_ip'),
               #'host_routes': [{'destination': route.get('destination'),
               #                 'nexthop': route.get('nexthop')}
               #                for route in subnet.get('routes', [])],
               #'shared': subnet.get('shared')
               #}
               #'allocation_pools': [{'start': pool.get('first_ip'),
               #                      'end': pool.get('last_ip')}
               #                    for pool in subnet.get('allocation_pools')],
               #}
        #if subnet.get('gateway_ip'):
        #    res['gateway_ip'] = subnet.get('gateway_ip')
        return res

    def _make_port_dict(self, port, fields=None):
        res = {"id": port.get("id"),
               'name': port.get('name'),
               "network_id": port.get("network_id"),
               'tenant_id': port.get('tenant_id'),
               "mac_address": port.get("mac_address"),
               "admin_state_up": port.get("admin_state_up"),
               "status": port.get("status"),
               "fixed_ips": [{'subnet_id': ip.get("subnet_id"),
                              'ip_address': ip.get("ip_address")}
                             for ip in port.get("fixed_ips", [])],
               "device_id": port.get("device_id"),
               "device_owner": port.get("device_owner")}
        return res

    def _create_subnet(self, context, subnet, session=None):
        s = models.Subnet()
        s.update(subnet["subnet"])
        s["tenant_id"] = context.tenant_id
        session.add(s)
        return s

    def create_subnet(self, context, subnet):
        """
        Create a subnet, which represents a range of IP addresses
        that can be allocated to devices
        : param context: quantum api request context
        : param subnet: dictionary describing the subnet, with keys
            as listed in the RESOURCE_ATTRIBUTE_MAP object in
            quantum/api/v2/attributes.py.  All keys will be populated.
        """
        session = context.session
        new_subnet = self._create_subnet(context, subnet, session)
        session.flush()
        subnet_dict = self._make_subnet_dict(new_subnet)
        return self._make_subnet_dict(new_subnet)

    def update_subnet(self, context, id, subnet):
        """
        Update values of a subnet.
        : param context: quantum api request context
        : param id: UUID representing the subnet to update.
        : param subnet: dictionary with keys indicating fields to update.
            valid keys are those that have a value of True for 'allow_put'
            as listed in the RESOURCE_ATTRIBUTE_MAP object in
            quantum/api/v2/attributes.py.

        Raises NotImplemented, as there are no attributes one can safely
        update on a subnet
        """
        raise NotImplemented()

    def get_subnet(self, context, id, fields=None):
        """
        Retrieve a subnet.
        : param context: quantum api request context
        : param id: UUID representing the subnet to fetch.
        : param fields: a list of strings that are valid keys in a
            subnet dictionary as listed in the RESOURCE_ATTRIBUTE_MAP
            object in quantum/api/v2/attributes.py. Only these fields
            will be returned.
        """
        subnet = context.session.query(models.Subnet).\
                    filter(models.Subnet.id == id).\
                    first()
        if not subnet:
            raise exceptions.SubnetNotFound(subnet_id=id)

        return self._make_subnet_dict(subnet)

    def get_subnets(self, context, filters=None, fields=None):
        """
        Retrieve a list of subnets.  The contents of the list depends on
        the identity of the user making the request (as indicated by the
        context) as well as any filters.
        : param context: quantum api request context
        : param filters: a dictionary with keys that are valid keys for
            a subnet as listed in the RESOURCE_ATTRIBUTE_MAP object
            in quantum/api/v2/attributes.py.  Values in this dictiontary
            are an iterable containing values that will be used for an exact
            match comparison for that value.  Each result returned by this
            function will have matched one of the values for each key in
            filters.
        : param fields: a list of strings that are valid keys in a
            subnet dictionary as listed in the RESOURCE_ATTRIBUTE_MAP
            object in quantum/api/v2/attributes.py. Only these fields
            will be returned.
        """
        query = context.session.query(models.Subnet)
        if filters.get("network_id"):
            query = query.filter(
                    models.Subnet.network_id == filters["network_id"])
        return [self._make_subnet_dict(s) for s in query.all()]

    def get_subnets_count(self, context, filters=None):
        """
        Return the number of subnets.  The result depends on the identity of
        the user making the request (as indicated by the context) as well as
        any filters.
        : param context: quantum api request context
        : param filters: a dictionary with keys that are valid keys for
            a network as listed in the RESOURCE_ATTRIBUTE_MAP object
            in quantum/api/v2/attributes.py.  Values in this dictiontary
            are an iterable containing values that will be used for an exact
            match comparison for that value.  Each result returned by this
            function will have matched one of the values for each key in
            filters.

        NOTE: this method is optional, as it was not part of the originally
              defined plugin API.
        """
        query = context.session.query(sql_func.count(models.Subnet.id))
        if filters.get("network_id"):
            query = query.filter(
                    models.Subnet.network_id == filters["network_id"])
        return query.scalar()

    def _delete_subnet(self, subnet, session):
        if subnet.allocated_ips:
            raise exceptions.SubnetInUse(subnet_id=id)
        session.delete(subnet)

    def delete_subnet(self, context, id):
        """
        Delete a subnet.
        : param context: quantum api request context
        : param id: UUID representing the subnet to delete.
        """
        subnet = context.session.query(models.Subnet).\
                        filter(models.Subnet.id == id).\
                        first()
        if not subnet:
            raise exceptions.SubnetNotFound(subnet_id=id)

        self._delete_subnet(subnet, context.session)
        context.session.flush()

    def create_network(self, context, network):
        """
        Create a network, which represents an L2 network segment which
        can have a set of subnets and ports associated with it.
        : param context: quantum api request context
        : param network: dictionary describing the network, with keys
            as listed in the RESOURCE_ATTRIBUTE_MAP object in
            quantum/api/v2/attributes.py.  All keys will be populated.
        """
        with context.session.begin(subtransactions=True):
            # Generate a uuid that we're going to hand to NVP and the database
            net_uuid = uuidutils.generate_uuid()

            #NOTE(mdietz): probably want to abstract this out as we're getting
            #              too tied to the implementation here
            self.nvp_driver.create_network(context.tenant_id,
                                           network["network"]["name"],
                                           network_id=net_uuid)

            subnets = []
            if network["network"].get("subnets"):
                subnets = network["network"].pop("subnets")
            new_net = models.Network(id=net_uuid)
            new_net.update(network["network"])

            for sub in subnets:
                sub["subnet"]["network_id"] = new_net["id"]
                self._create_subnet(context, sub, context.session)
            context.session.add(new_net)

        return self._make_network_dict(new_net)

    def update_network(self, context, id, network):
        """
        Update values of a network.
        : param context: quantum api request context
        : param id: UUID representing the network to update.
        : param network: dictionary with keys indicating fields to update.
            valid keys are those that have a value of True for 'allow_put'
            as listed in the RESOURCE_ATTRIBUTE_MAP object in
            quantum/api/v2/attributes.py.
        """
        # TODO(mdietz): not planning to allow bulk update of subnets
        #              here, maybe later?
        with context.session.begin(subtransactions=True):
            net = context.session.query(models.Network).\
                                filter(models.Network.id == id).\
                                first()
            if not network:
                raise exceptions.NetworkNotFound(net_id=id)
            net.update(network["network"])
            context.session.add(net)

        return self._make_network_dict(net)

    def get_network(self, context, id, fields=None):
        """
        Retrieve a network.
        : param context: quantum api request context
        : param id: UUID representing the network to fetch.
        : param fields: a list of strings that are valid keys in a
            network dictionary as listed in the RESOURCE_ATTRIBUTE_MAP
            object in quantum/api/v2/attributes.py. Only these fields
            will be returned.
        """
        query = context.session.query(models.Network)
        network = query.filter(models.Network.id == id).first()
        if not network:
            raise exceptions.NetworkNotFound(net_id=id)
        return self._make_network_dict(network)

    def get_networks(self, context, filters=None, fields=None):
        """
        Retrieve a list of networks.  The contents of the list depends on
        the identity of the user making the request (as indicated by the
        context) as well as any filters.
        : param context: quantum api request context
        : param filters: a dictionary with keys that are valid keys for
            a network as listed in the RESOURCE_ATTRIBUTE_MAP object
            in quantum/api/v2/attributes.py.  Values in this dictiontary
            are an iterable containing values that will be used for an exact
            match comparison for that value.  Each result returned by this
            function will have matched one of the values for each key in
            filters.
        : param fields: a list of strings that are valid keys in a
            network dictionary as listed in the RESOURCE_ATTRIBUTE_MAP
            object in quantum/api/v2/attributes.py. Only these fields
            will be returned.
        """
        query = context.session.query(models.Network)
        nets = query.filter(models.Network.tenant_id == context.tenant_id).\
                     all()
        return [self._make_network_dict(net) for net in nets]

    def get_networks_count(self, context, filters=None):
        """
        Return the number of networks.  The result depends on the identity
        of the user making the request (as indicated by the context) as well
        as any filters.
        : param context: quantum api request context
        : param filters: a dictionary with keys that are valid keys for
            a network as listed in the RESOURCE_ATTRIBUTE_MAP object
            in quantum/api/v2/attributes.py.  Values in this dictiontary
            are an iterable containing values that will be used for an exact
            match comparison for that value.  Each result returned by this
            function will have matched one of the values for each key in
            filters.

        NOTE: this method is optional, as it was not part of the originally
              defined plugin API.
        """
        query = context.session.query(sql_func.count(models.Network.id))
        return query.filter(models.Network.tenant_id == context.tenant_id).\
                     scalar()

    def delete_network(self, context, id):
        """
        Delete a network.
        : param context: quantum api request context
        : param id: UUID representing the network to delete.
        """
        session = context.session
        with session.begin():
            net = session.query(models.Network).\
                        filter(models.Network.id == id).\
                        filter(models.Network.tenant_id == context.tenant_id).\
                        first()
            if not net:
                raise exceptions.NetworkNotFound(net_id=id)
            if net.ports:
                raise exceptions.NetworkInUse(net_id=id)
            self.nvp_driver.delete_network(id)
            for subnet in net["subnets"]:
                self._delete_subnet(subnet, session)
            session.delete(net)

    def create_port(self, context, port):
        """
        Create a port, which is a connection point of a device (e.g., a VM
        NIC) to attach to a L2 Quantum network.
        : param context: quantum api request context
        : param port: dictionary describing the port, with keys
            as listed in the RESOURCE_ATTRIBUTE_MAP object in
            quantum/api/v2/attributes.py.  All keys will be populated.
        """
        session = context.session

        #TODO(mdietz): do something clever with these
        garbage = ["fixed_ips", "mac_address", "device_owner"]
        for k in garbage:
            if k in port["port"]:
                port["port"].pop(k)

        with session.begin():
            net_id = port["port"]["network_id"]
            port_id = uuidutils.generate_uuid()
            net = session.query(models.Network).\
                        filter(models.Network.id == net_id).\
                        filter(models.Network.tenant_id == context.tenant_id).\
                        first()
            if not net:
                raise exceptions.NetworkNotFound(net_id=net_id)

            addresses = self.ipam_driver.allocate_ip_address(session,
                                                             net_id,
                                                             port_id)

            #TODO(mdietz): aic doesn't support creating new switches past the
            #              first one. We need to implement spanning and tagging
            nvp_port = self.nvp_driver.create_port(context.tenant_id, net_id,
                                                   port_id=port_id)
            new_port = models.Port()
            new_port.update(port["port"])
            new_port["id"] = port_id
            new_port["nvp_id"] = nvp_port["uuid"]
            new_port["fixed_ips"] = [addresses]

            #TODO(mdietz): might be worthwhile to store the lswitch UUID
            #              for the port in the db meta
            session.add(new_port)
        return self._make_port_dict(new_port)

    def update_port(self, context, id, port):
        """
        Update values of a port.
        : param context: quantum api request context
        : param id: UUID representing the port to update.
        : param port: dictionary with keys indicating fields to update.
            valid keys are those that have a value of True for 'allow_put'
            as listed in the RESOURCE_ATTRIBUTE_MAP object in
            quantum/api/v2/attributes.py.
        """
        new_port = {'id': id}
        return self._make_port_dict(new_port)

    def get_port(self, context, id, fields=None):
        """
        Retrieve a port.
        : param context: quantum api request context
        : param id: UUID representing the port to fetch.
        : param fields: a list of strings that are valid keys in a
            port dictionary as listed in the RESOURCE_ATTRIBUTE_MAP
            object in quantum/api/v2/attributes.py. Only these fields
            will be returned.
        """
        port = context.session.query(models.Port).\
                    filter(models.Port.id == id).\
                    first()
        if not port:
            raise exceptions.PortNotFound(port_id=id, net_id='')
        return self._make_port_dict(port)

    def _ports_query(self, context, filters, query=None):
        query = query or context.session.query(models.Port)
        if filters.get("network_id"):
            query = query.filter(
                    models.Port.network_id == filters["network_id"])

        if filters.get("device_id"):
            query = query.filter(models.Port.device_id == filters["device_id"])

        if filters.get("mac_address"):
            query = query.filter(
                    models.Port.mac_address == filters["mac_address"])

        if filters.get("tenant_id"):
            tenant_id = filters["tenant_id"]
            if type(tenant_id) is list:
                tenant_id = tenant_id[0]
            query = query.filter(
                    models.Port.tenant_id == tenant_id)
        return query

    def get_ports(self, context, filters=None, fields=None):
        """
        Retrieve a list of ports.  The contents of the list depends on
        the identity of the user making the request (as indicated by the
        context) as well as any filters.
        : param context: quantum api request context
        : param filters: a dictionary with keys that are valid keys for
            a port as listed in the RESOURCE_ATTRIBUTE_MAP object
            in quantum/api/v2/attributes.py.  Values in this dictiontary
            are an iterable containing values that will be used for an exact
            match comparison for that value.  Each result returned by this
            function will have matched one of the values for each key in
            filters.
        : param fields: a list of strings that are valid keys in a
            port dictionary as listed in the RESOURCE_ATTRIBUTE_MAP
            object in quantum/api/v2/attributes.py. Only these fields
            will be returned.
        """
        #TODO(mdietz): May need to build a list of fields to query for later
        return [self._make_port_dict(p)
                for p in self._ports_query(context, filters).all()]

    def get_ports_count(self, context, filters=None):
        """
        Return the number of ports.  The result depends on the identity of
        the user making the request (as indicated by the context) as well as
        any filters.
        : param context: quantum api request context
        : param filters: a dictionary with keys that are valid keys for
            a network as listed in the RESOURCE_ATTRIBUTE_MAP object
            in quantum/api/v2/attributes.py.  Values in this dictiontary
            are an iterable containing values that will be used for an exact
            match comparison for that value.  Each result returned by this
            function will have matched one of the values for each key in
            filters.

        NOTE: this method is optional, as it was not part of the originally
              defined plugin API.
        """
        query = context.session.query(sql_func.count(models.Port.id))
        return self._ports_query(context, filters, query=query).scalar()

    def delete_port(self, context, id):
        """
        Delete a port.
        : param context: quantum api request context
        : param id: UUID representing the port to delete.
        """
        session = context.session
        LOG.critical("Port_id (1): %s: " % id)
        with session.begin():
            port = session.query(models.Port).\
                        filter(models.Port.id == id).\
                        filter(models.Port.tenant_id == context.tenant_id).\
                        first()
            if not port:
                raise exceptions.NetworkNotFound(net_id=id)

            #TODO(mdietz): need detach, mac and IP release in here, as well
            nvp_id = port["nvp_id"]
            self.nvp_driver.delete_port(nvp_id)
            self.ipam_driver.deallocate_ip_address(session, id,
<<<<<<< HEAD
                                                   ipam_reuse_ip_instantly=ipam_reuse_ip_instantly)
=======
                                                   ipam_reuse_ip_instantly=self.reuse_ip)
>>>>>>> e9f6de94
            session.delete(port)<|MERGE_RESOLUTION|>--- conflicted
+++ resolved
@@ -62,11 +62,7 @@
         self.nvp_driver = (importutils.import_module(CONF.QUARK.nvp_driver))
         self.nvp_driver.load_config(CONF.QUARK.nvp_driver_cfg)
         self.ipam_driver = (importutils.import_class(CONF.QUARK.ipam_driver))()
-<<<<<<< HEAD
         self.ipam_reuse_ip_instantly = CONF.QUARK.ipam_reuse_ip_instantly
-=======
-        self.reuse_ip = CONF.QUARK.ipam_reuse_ip_instantly
->>>>>>> e9f6de94
 
     def _make_network_dict(self, network, fields=None):
         res = {'id': network.get('id'),
@@ -542,9 +538,5 @@
             nvp_id = port["nvp_id"]
             self.nvp_driver.delete_port(nvp_id)
             self.ipam_driver.deallocate_ip_address(session, id,
-<<<<<<< HEAD
                                                    ipam_reuse_ip_instantly=ipam_reuse_ip_instantly)
-=======
-                                                   ipam_reuse_ip_instantly=self.reuse_ip)
->>>>>>> e9f6de94
             session.delete(port)